--- conflicted
+++ resolved
@@ -9,9 +9,6 @@
 import _ from "underscore";
 import { getIn } from "icepick";
 
-<<<<<<< HEAD
-export default class Table extends Component {
-=======
 import type { DatasetData } from "metabase/meta/types/Dataset";
 import type { Card, VisualizationSettings } from "metabase/meta/types/Card";
 
@@ -29,10 +26,9 @@
     columnIndexes: number[]
 }
 
-export default class Bar extends Component<*, Props, State> {
+export default class Table extends Component<*, Props, State> {
     state: State;
 
->>>>>>> 8b78e483
     static uiName = "Table";
     static identifier = "table";
     static iconName = "table";
