/* @flow weak */

import React, { Component, PropTypes, Element } from "react";

import ExplicitSize from "metabase/components/ExplicitSize.jsx";
import LegendHeader from "metabase/visualizations/components/LegendHeader.jsx";
import LoadingSpinner from "metabase/components/LoadingSpinner.jsx";
import Icon from "metabase/components/Icon.jsx";
import Tooltip from "metabase/components/Tooltip.jsx";

import { duration, formatNumber } from "metabase/lib/formatting";

import { getVisualizationTransformed } from "metabase/visualizations";
import { getSettings } from "metabase/lib/visualization_settings";
import { isSameSeries } from "metabase/visualizations/lib/utils";
import Utils from "metabase/lib/utils";

import { MinRowsError, ChartSettingsError } from "metabase/visualizations/lib/errors";

import { assoc, getIn, setIn } from "icepick";
import _ from "underscore";
import cx from "classnames";

export const ERROR_MESSAGE_GENERIC = "There was a problem displaying this chart.";
export const ERROR_MESSAGE_PERMISSION = "Sorry, you don't have permission to see this card."

import type { VisualizationSettings } from "metabase/meta/types/Card";
import type { HoverObject, Series } from "metabase/visualizations";

type Props = {
    series: Series,

    className: string,

    isDashboard: boolean,
    isEditing: boolean,

    actionButtons: Element<any>,

    // errors
    error: string,
    errorIcon: string,

    // slow card warnings
    isSlow: boolean,
    expectedDuration: number,

    // injected by ExplicitSize
    width: number,
    height: number,

    // settings overrides from settings panel
    settings: VisualizationSettings,

    // used for showing content in place of visualization, e.x. dashcard filter mapping
    replacementContent: Element<any>,

    // used by TableInteractive
    setSortFn: (any) => void,
    cellIsClickableFn: (number, number) => boolean,
    cellClickedFn: (number, number) => void,

    // misc
    onUpdateWarnings: (string[]) => void,
    onOpenChartSettings: () => void,
}

type State = {
    series: ?Series,
    CardVisualization: ?(Component<*, VisualizationSettings, *> & {
        checkRenderable: (any, any) => void,
        noHeader: boolean
    }),

<<<<<<< HEAD
        // misc
        onUpdateWarnings: PropTypes.func,
        onOpenChartSettings: PropTypes.func,

        // number of grid cells wide and tall
        gridSize: PropTypes.object,
        // if gridSize isn't specified, compute using this gridSize (4x width, 3x height)
        gridUnit: PropTypes.number,
    };
=======
    hovered: ?HoverObject,
    error: ?Error,
    warnings: string[],
    yAxisSplit: ?number[][],
}

@ExplicitSize
export default class Visualization extends Component<*, Props, State> {
    state: State;
    props: Props;

    constructor(props: Props) {
        super(props);

        this.state = {
            hovered: null,
            error: null,
            warnings: [],
            yAxisSplit: null,
            series: null,
            CardVisualization: null
        };
    }
>>>>>>> 8b78e483

    static defaultProps = {
        isDashboard: false,
        isEditing: false,
        onUpdateVisualizationSettings: (...args) => console.warn("onUpdateVisualizationSettings", args)
    };

    componentWillMount() {
        this.transform(this.props);
    }

    componentWillReceiveProps(newProps) {
        if (!isSameSeries(newProps.series, this.props.series) || !Utils.equals(newProps.settings, this.props.settings)) {
            this.transform(newProps);
        }
    }

    componentDidMount() {
        this.updateWarnings();
    }

    componentDidUpdate(prevProps, prevState) {
        if (!Utils.equals(this.getWarnings(prevProps, prevState), this.getWarnings())) {
            this.updateWarnings();
        }
    }

    // $FlowFixMe
    getWarnings(props = this.props, state = this.state) {
        let warnings = state.warnings || [];
        // don't warn about truncated data for table since we show a warning in the row count
        if (state.series[0].card.display !== "table") {
            warnings = warnings.concat(props.series
                .filter(s => s.data && s.data.rows_truncated != null)
                .map(s => `Data truncated to ${formatNumber(s.data.rows_truncated)} rows.`));
        }
        return warnings;
    }

    updateWarnings() {
        if (this.props.onUpdateWarnings) {
            this.props.onUpdateWarnings(this.getWarnings() || []);
        }
    }

    transform(newProps) {
        this.setState({
            yAxisSplit: null,
            warnings: [],
            ...getVisualizationTransformed(newProps.series)
        });
    }

    onHoverChange = (hovered) => {
        const { yAxisSplit } = this.state;
        if (hovered) {
            // if we have Y axis split info then find the Y axis index (0 = left, 1 = right)
            if (yAxisSplit) {
                const axisIndex = _.findIndex(yAxisSplit, (indexes) => _.contains(indexes, hovered.index));
                hovered = assoc(hovered, "axisIndex", axisIndex);
            }
        }
        this.setState({ hovered });
    }

    onRender = ({ yAxisSplit, warnings = [] } = {}) => {
        this.setState({ yAxisSplit, warnings });
    }

    onRenderError = (error) => {
        this.setState({ error })
    }

    render() {
        const { actionButtons, className, isDashboard, width, height, errorIcon, isSlow, expectedDuration, replacementContent } = this.props;
        const { series, CardVisualization } = this.state;
        const small = width < 330;

        let error = this.props.error || this.state.error;
        let loading = !(series && series.length > 0 && _.every(series, (s) => s.data));
        let noResults = false;

        // don't try to load settings unless data is loaded
        let settings = this.props.settings || {};

        if (!loading && !error) {
            settings = this.props.settings || getSettings(series);
            if (!CardVisualization) {
                error = "Could not find visualization";
            } else {
                try {
                    if (CardVisualization.checkRenderable) {
                        // $FlowFixMe
                        CardVisualization.checkRenderable(series[0].data.cols, series[0].data.rows, settings);
                    }
                } catch (e) {
                    error = e.message || "Could not display this chart with this data.";
                    if (e instanceof ChartSettingsError && this.props.onOpenChartSettings) {
                        error = (
                            <div>
                                <div>{error}</div>
                                <div className="mt2">
                                    <button className="Button Button--primary Button--medium" onClick={this.props.onOpenChartSettings}>
                                        {e.buttonText}
                                    </button>
                                </div>
                            </div>
                        );
                    } else if (e instanceof MinRowsError) {
                        noResults = true;
                    }
                }
            }
        }

        // if on dashoard, and error didn't come from props replace it with the generic error message
        if (isDashboard && error && this.props.error !== error) {
            error = ERROR_MESSAGE_GENERIC;
        }

        if (!error) {
            noResults = getIn(series, [0, "data", "rows", "length"]) === 0;
        }

        let extra = (
            <span className="flex align-center">
                {isSlow && !loading &&
                    <LoadingSpinner size={18} className={cx("Visualization-slow-spinner", isSlow === "usually-slow" ? "text-gold" : "text-slate")}/>
                }
                {actionButtons}
            </span>
        );

        let { gridSize, gridUnit } = this.props;
        if (!gridSize && gridUnit) {
            gridSize = {
                width: Math.round(width / (gridUnit * 4)),
                height: Math.round(height / (gridUnit * 3)),
            };
        }

        return (
            <div className={cx(className, "flex flex-column")}>
                { isDashboard && (settings["card.title"] || extra) && (loading || error || !(CardVisualization && CardVisualization.noHeader)) || replacementContent ?
                    <div className="p1 flex-no-shrink">
                        <LegendHeader
                            series={
                                settings["card.title"] ?
                                    // if we have a card title set, use it
                                    // $FlowFixMe
                                    setIn(series, [0, "card", "name"], settings["card.title"]) :
                                    // otherwise use the original series
                                    series
                            }
                            actionButtons={extra}
                            settings={settings}
                        />
                    </div>
                : null
                }
                { replacementContent ?
                    replacementContent
                // on dashboards we should show the "No results!" warning if there are no rows or there's a MinRowsError and actualRows === 0
                : isDashboard && noResults ?
                    <div className={"flex-full px1 pb1 text-centered flex flex-column layout-centered " + (isDashboard ? "text-slate-light" : "text-slate")}>
                        <Tooltip tooltip="No results!" isEnabled={small}>
                            <img src="/app/img/no_results.svg" />
                        </Tooltip>
                        { !small &&
                            <span className="h4 text-bold">
                                No results!
                            </span>
                        }
                    </div>
                : error ?
                    <div className={"flex-full px1 pb1 text-centered flex flex-column layout-centered " + (isDashboard ? "text-slate-light" : "text-slate")}>
                        <Tooltip tooltip={error} isEnabled={small}>
                            <Icon className="mb2" name={errorIcon || "warning"} size={50} />
                        </Tooltip>
                        { !small &&
                            <span className="h4 text-bold">
                                {error}
                            </span>
                        }
                    </div>
                : loading ?
                    <div className="flex-full p1 text-centered text-brand flex flex-column layout-centered">
                        { isSlow ?
                            <div className="text-slate">
                                <div className="h4 text-bold mb1">Still Waiting...</div>
                                { isSlow === "usually-slow" ?
                                    <div>
                                        This usually takes an average of <span style={{whiteSpace: "nowrap"}}>{duration(expectedDuration)}</span>.
                                        <br />
                                        (This is a bit long for a dashboard)
                                    </div>
                                :
                                    <div>
                                        This is usually pretty fast, but seems to be taking awhile right now.
                                    </div>
                                }
                            </div>
                        :
                            <LoadingSpinner className="text-slate" />
                        }
                    </div>
                :
                    // $FlowFixMe
                    <CardVisualization
                        {...this.props}
                        className="flex-full"
                        series={series}
                        settings={settings}
                        // $FlowFixMe
                        card={series[0].card} // convienence for single-series visualizations
                        // $FlowFixMe
                        data={series[0].data} // convienence for single-series visualizations
                        hovered={this.state.hovered}
                        onHoverChange={this.onHoverChange}
                        onRenderError={this.onRenderError}
                        onRender={this.onRender}
                        gridSize={gridSize}
                    />
                }
            </div>
        );
    }
}<|MERGE_RESOLUTION|>--- conflicted
+++ resolved
@@ -63,6 +63,11 @@
     // misc
     onUpdateWarnings: (string[]) => void,
     onOpenChartSettings: () => void,
+
+    // number of grid cells wide and tall
+    gridSize?: { width: number, height: number },
+    // if gridSize isn't specified, compute using this gridSize (4x width, 3x height)
+    gridUnit?: number,
 }
 
 type State = {
@@ -72,17 +77,6 @@
         noHeader: boolean
     }),
 
-<<<<<<< HEAD
-        // misc
-        onUpdateWarnings: PropTypes.func,
-        onOpenChartSettings: PropTypes.func,
-
-        // number of grid cells wide and tall
-        gridSize: PropTypes.object,
-        // if gridSize isn't specified, compute using this gridSize (4x width, 3x height)
-        gridUnit: PropTypes.number,
-    };
-=======
     hovered: ?HoverObject,
     error: ?Error,
     warnings: string[],
@@ -106,7 +100,6 @@
             CardVisualization: null
         };
     }
->>>>>>> 8b78e483
 
     static defaultProps = {
         isDashboard: false,
