--- conflicted
+++ resolved
@@ -18,28 +18,19 @@
 ;; placeholder until we actually define real API routes
 (defroutes routes
   ;; call /api/test to see this
-  (context "/annotation" [] annotation/routes)
+  (context "/annotation"   [] annotation/routes)
   (context "/card"         [] card/routes)
   (context "/dash"         [] dash/routes)
   (context "/datasource"   [] datasource/routes)
   (context "/meta/dataset" [] dataset/routes)
-<<<<<<< HEAD
-  (context "/meta/db" [] db/routes)
-  (context "/meta/table" [] table/routes)
-  (context "/org" [] org/routes)
-  (context "/qs"           [] qs/routes)
-  (context "/query" [] query/routes)
-  (context "/result" [] result/routes)
-  (context "/session" [] session/routes)
-  (context "/user" [] user/routes)
-=======
   (context "/meta/db"      [] db/routes)
   (context "/meta/table"   [] table/routes)
   (context "/org"          [] org/routes)
+  (context "/qs"           [] qs/routes)
   (context "/query"        [] query/routes)
+  (context "/result"       [] result/routes)
   (context "/session"      [] session/routes)
   (context "/user"         [] user/routes)
->>>>>>> 9333e37a
   (route/not-found (fn [{:keys [request-method uri]}]
                         {:status 404
                          :body (str (.toUpperCase (name request-method)) " " uri " is not yet implemented.")})))