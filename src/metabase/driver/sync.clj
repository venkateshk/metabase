--- conflicted
+++ resolved
@@ -63,15 +63,9 @@
   [driver table & {:keys [full-sync?]
                    :or {full-sync? true}}]
   (binding [qp/*disable-qp-logging* true]
-<<<<<<< HEAD
-    (driver/sync-in-context driver @(:db table) (fn []
-                                                  (sync-database-active-tables! driver [table] :analyze? full-sync?)
-                                                  (events/publish-event :table-sync {:table_id (:id table)})))))
-=======
     (driver/sync-in-context driver (table/database table) (fn []
-                                                            (sync-database-active-tables! driver [table])
+                                                            (sync-database-active-tables! driver [table] :analyze? full-sync?)
                                                             (events/publish-event :table-sync {:table_id (:id table)})))))
->>>>>>> 8dc06396
 
 
 ;;; ## ---------------------------------------- IMPLEMENTATION ----------------------------------------
@@ -484,19 +478,14 @@
                   (ins ForeignKey
                     :origin_id      fk-column-id
                     :destination_id dest-column-id
-<<<<<<< HEAD
                     ;; TODO: do we even care about this?
                     ;:relationship   (determine-fk-type {:id fk-column-id, :table (delay table)}) ; fake a Field instance
                     :relationship   :Mt1)
-=======
-                    :relationship   (determine-fk-type (field/map->FieldInstance {:id fk-column-id, :table_id (:id table)}))) ; fake a Fieldinstance
->>>>>>> 8dc06396
                   (upd Field fk-column-id :special_type :fk))))))))))
 
 
 ;; ## Analyze Table
 
-<<<<<<< HEAD
 (defn table-row-count
   "Determine the count of rows in TABLE by running a simple structured MBQL query."
   [table]
@@ -547,7 +536,7 @@
       (if-not (and avg-len (> avg-len average-length-no-preview-threshold))
         field-stats
         (do
-          (log/debug (u/format-color 'green "Field '%s' has an average length of %d. Not displaying it in previews." @(:qualified-name field) avg-len))
+          (log/debug (u/format-color 'green "Field '%s' has an average length of %d. Not displaying it in previews." (field/qualified-name field) avg-len))
           (assoc field-stats :preview-display false))))))
 
 (defn test-url-special-type
@@ -565,79 +554,8 @@
                    (> percent-urls percent-valid-url-threshold))
         field-stats
         (do
-          (log/debug (u/format-color 'green "Field '%s' is %d%% URLs. Marking it as a URL." @(:qualified-name field) (int (math/round (* 100 percent-urls)))))
+          (log/debug (u/format-color 'green "Field '%s' is %d%% URLs. Marking it as a URL." (field/qualified-name field) (int (math/round (* 100 percent-urls)))))
           (assoc field-stats :special-type :url))))))
-=======
-
-;; ### mark-url-field!
-
-(def ^:const ^:private percent-valid-url-threshold
-  "Fields that have at least this percent of values that are valid URLs should be marked as `special_type = :url`."
-  0.95)
-
-(defn- mark-url-field!
-  "If FIELD is texual, doesn't have a `special_type`, and its non-nil values are primarily URLs, mark it as `special_type` `url`."
-  [driver field]
-  (when (and (not (:special_type field))
-             (contains? #{:CharField :TextField} (:base_type field)))
-    (when-let [percent-urls (driver/field-percent-urls driver field)]
-      (assert (float? percent-urls))
-      (assert (>= percent-urls 0.0))
-      (assert (<= percent-urls 100.0))
-      (when (> percent-urls percent-valid-url-threshold)
-        (log/debug (u/format-color 'green "Field '%s' is %d%% URLs. Marking it as a URL." (field/qualified-name field) (int (math/round (* 100 percent-urls)))))
-        (upd Field (:id field) :special_type :url)
-        (assoc field :special_type :url)))))
-
-
-;; ### mark-category-field-or-update-field-values!
-
-(def ^:const low-cardinality-threshold
-  "Fields with less than this many distinct values should automatically be marked with `special_type = :category`."
-  40)
-
-(defn- mark-category-field!
-  "If FIELD doesn't yet have a `special_type`, and has low cardinality, mark it as a category."
-  [field]
-  (let [cardinality (queries/field-distinct-count field low-cardinality-threshold)]
-    (when (and (> cardinality 0)
-               (< cardinality low-cardinality-threshold))
-      (log/debug (u/format-color 'green "Field '%s' has %d unique values. Marking it as a category." (field/qualified-name field) cardinality))
-      (upd Field (:id field) :special_type :category)
-      (assoc field :special_type :category))))
-
-(defn- mark-category-field-or-update-field-values!
-  "If FIELD doesn't yet have a `special_type` and isn't very long (i.e., `preview_display` is `true`), call `mark-category-field!`
-   to (possibly) mark it as a `:category`. Otherwise if FIELD is already a `:category` update its `FieldValues`."
-  [field]
-  (cond
-    (and (not (:special_type field))
-         (:preview_display field))                       (mark-category-field! field)
-    (field-values/field-should-have-field-values? field) (do (field-values/update-field-values! field)
-                                                             field)))
-
-
-;; ### mark-no-preview-display-field!
-
-(def ^:const ^:private average-length-no-preview-threshold
-  "Fields whose values' average length is greater than this amount should be marked as `preview_display = false`."
-  50)
-
-(defn- mark-no-preview-display-field!
-  "If FIELD's is textual and its average length is too great, mark it so it isn't displayed in the UI."
-  [driver field]
-  (when (and (:preview_display field)
-             (contains? #{:CharField :TextField} (:base_type field)))
-    (let [avg-len (driver/field-avg-length driver field)]
-      (assert (integer? avg-len) "field-avg-length should return an integer.")
-      (when (> avg-len average-length-no-preview-threshold)
-        (log/debug (u/format-color 'green "Field '%s' has an average length of %d. Not displaying it in previews." (field/qualified-name field) avg-len))
-        (upd Field (:id field) :preview_display false)
-        (assoc field :preview_display false)))))
-
-
-;; ### mark-json-field!
->>>>>>> 8dc06396
 
 (defn- values-are-valid-json?
   "`true` if at every item in VALUES is `nil` or a valid string-encoded JSON dictionary or array, and at least one of those is non-nil."
@@ -661,7 +579,6 @@
 (defn test-json-special-type
   "Mark FIELD as `:json` if it's textual, doesn't already have a special type, the majority of it's values are non-nil, and all of its non-nil values
    are valid serialized JSON dictionaries or arrays."
-<<<<<<< HEAD
   [driver field field-stats]
   (if-not (and (not (:special_type field))
                (contains? #{:CharField :TextField} (:base_type field)))
@@ -690,114 +607,4 @@
                                  (test-for-cardinality? field (contains? new-field-ids (:id field))) (test-cardinality-and-extract-field-values field)
                                  (contains? new-field-ids id)                                        (test-field field)))]
       {:row_count (u/try-apply table-row-count table)
-       :fields    field-stats})))
-=======
-  [driver field]
-  (when (and (not (:special_type field))
-             (contains? #{:CharField :TextField} (:base_type field))
-             (values-are-valid-json? (->> (driver/field-values-lazy-seq driver field)
-                                          (take driver/max-sync-lazy-seq-results))))
-    (log/debug (u/format-color 'green "Field '%s' looks like it contains valid JSON objects. Setting special_type to :json." (field/qualified-name field)))
-    (upd Field (:id field) :special_type :json, :preview_display false)
-    (assoc field :special_type :json, :preview_display false)))
-
-
-;; ### auto-assign-field-special-type-by-name!
-
-(def ^:private ^{:arglists '([field])}
-  field->name-inferred-special-type
-  "If FIELD has a `name` and `base_type` that matches a known pattern, return the `special_type` we should assign to it."
-  (let [bool-or-int #{:BooleanField :BigIntegerField :IntegerField}
-        float       #{:DecimalField :FloatField}
-        int-or-text #{:BigIntegerField :IntegerField :CharField :TextField}
-        text        #{:CharField :TextField}
-        ;; tuples of [pattern set-of-valid-base-types special-type [& top-level-only?]
-        ;; * Convert field name to lowercase before matching against a pattern
-        ;; * consider a nil set-of-valid-base-types to mean "match any base type"
-        pattern+base-types+special-type+top-level-only? [[#"^.*_lat$"       float       :latitude]
-                                                         [#"^.*_lon$"       float       :longitude]
-                                                         [#"^.*_lng$"       float       :longitude]
-                                                         [#"^.*_long$"      float       :longitude]
-                                                         [#"^.*_longitude$" float       :longitude]
-                                                         [#"^.*_rating$"    int-or-text :category]
-                                                         [#"^.*_type$"      int-or-text :category]
-                                                         [#"^.*_url$"       text        :url]
-                                                         [#"^_latitude$"    float       :latitude]
-                                                         [#"^active$"       bool-or-int :category]
-                                                         [#"^city$"         text        :city]
-                                                         [#"^country$"      text        :country]
-                                                         [#"^countryCode$"  text        :country]
-                                                         [#"^currency$"     int-or-text :category]
-                                                         [#"^first_name$"   text        :name]
-                                                         [#"^full_name$"    text        :name]
-                                                         [#"^gender$"       int-or-text :category]
-                                                         [#"^id$"           nil         :id         :top-level-only]
-                                                         [#"^last_name$"    text        :name]
-                                                         [#"^lat$"          float       :latitude]
-                                                         [#"^latitude$"     float       :latitude]
-                                                         [#"^lon$"          float       :longitude]
-                                                         [#"^lng$"          float       :longitude]
-                                                         [#"^long$"         float       :longitude]
-                                                         [#"^longitude$"    float       :longitude]
-                                                         [#"^name$"         text        :name]
-                                                         [#"^postalCode$"   int-or-text :zip_code]
-                                                         [#"^postal_code$"  int-or-text :zip_code]
-                                                         [#"^rating$"       int-or-text :category]
-                                                         [#"^role$"         int-or-text :category]
-                                                         [#"^sex$"          int-or-text :category]
-                                                         [#"^state$"        text        :state]
-                                                         [#"^status$"       int-or-text :category]
-                                                         [#"^type$"         int-or-text :category]
-                                                         [#"^url$"          text        :url]
-                                                         [#"^zip_code$"     int-or-text :zip_code]
-                                                         [#"^zipcode$"      int-or-text :zip_code]]]
-    ;; Check that all the pattern tuples are valid
-    (doseq [[name-pattern base-types special-type] pattern+base-types+special-type+top-level-only?]
-      (assert (= (type name-pattern) java.util.regex.Pattern))
-      (assert (every? (partial contains? field/base-types) base-types))
-      (assert (contains? field/special-types special-type)))
-
-    (fn [{base-type :base_type, field-name :name, :as field}]
-      {:pre [(string? field-name)
-             (keyword? base-type)]}
-      (or (m/find-first (fn [[name-pattern valid-base-types _ top-level-only?]]
-                          (and (or (nil? valid-base-types)
-                                   (contains? valid-base-types base-type))
-                               (re-matches name-pattern (s/lower-case field-name))
-                               (or (not top-level-only?)
-                                   (nil? (:parent_id field)))))
-                        pattern+base-types+special-type+top-level-only?)))))
-
-(defn- auto-assign-field-special-type-by-name!
-  "If FIELD doesn't have a special type, but has a name that matches a known pattern like `latitude`, mark it as having the specified special type."
-  [field]
-  (when-not (:special_type field)
-    (when-let [[pattern _ special-type] (field->name-inferred-special-type field)]
-      (log/debug (u/format-color 'green "%s '%s' matches '%s'. Setting special_type to '%s'."
-                                (name (:base_type field)) (field/qualified-name field) pattern (name special-type)))
-      (upd Field (:id field) :special_type special-type)
-      (assoc field :special_type special-type))))
-
-
-(defn- sync-field-nested-fields! [driver field]
-  (when (and (= (:base_type field) :DictionaryField)
-             (contains? (driver/features driver) :nested-fields))
-    (let [nested-field-name->type (driver/active-nested-field-name->type driver field)]
-      ;; fetch existing nested fields
-      (let [existing-nested-field-name->id (sel :many :field->id [Field :name], :table_id (:table_id field), :active true, :parent_id (:id field))]
-
-        ;; mark existing nested fields as inactive if they didn't come back from active-nested-field-name->type
-        (doseq [[nested-field-name nested-field-id] existing-nested-field-name->id]
-          (when-not (contains? (set (map keyword (keys nested-field-name->type))) (keyword nested-field-name))
-            (log/info (u/format-color 'cyan "Marked nested field '%s.%s' as inactive." (field/qualified-name field) nested-field-name))
-            (upd Field nested-field-id :active false)))
-
-        ;; OK, now create new Field objects for ones that came back from active-nested-field-name->type but *aren't* in existing-nested-field-name->id
-        (doseq [[nested-field-name nested-field-type] nested-field-name->type]
-          (when-not (contains? (set (map keyword (keys existing-nested-field-name->id))) (keyword nested-field-name))
-            (log/debug (u/format-color 'blue "Found new nested field: '%s.%s'" (field/qualified-name field) (name nested-field-name)))
-            (let [nested-field (ins Field, :table_id (:table_id field), :parent_id (:id field), :name (name nested-field-name) :base_type (name nested-field-type), :active true)]
-              ;; Now recursively sync this nested Field
-              ;; Replace parent so deref doesn't need to do a DB call
-              (sync-field! driver (assoc nested-field :parent (delay field))))))))))
->>>>>>> 8dc06396
+       :fields    field-stats})))